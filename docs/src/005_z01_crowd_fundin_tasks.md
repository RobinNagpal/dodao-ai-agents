--- conflicted
+++ resolved
@@ -1,15 +1,4 @@
 # Tasks
-<<<<<<< HEAD
-
-- [ ] Add more information about industry and sector in the `ProcessedProjectInfoSchema`
-- [ ] Add another request method which is "PopulateProjectInfoField". For now we can hardcode the filed name in app.py. Later on we can change the field name to be dynamic or change
-      to the one we are working on at that time.
-
-## Add more information about industry and sector in the `ProcessedProjectInfoSchema`
-
-There are three main things that influence the startup valuation:
-
-=======
 - [ ] Add more information about industry and sector in the `ProcessedProjectInfoSchema`
 - [ ] Add another request method which is "PopulateProjectInfoField". For now we can hardcode the filed name in app.py. Later on we can change the field name to be dynamic or change 
 to the one we are working on at that time.
@@ -17,54 +6,13 @@
 
 ## Add more information about industry and sector in the `ProcessedProjectInfoSchema`
 There are three main things that influence the startup valuation:
->>>>>>> 4aa14a1e
+
 - How big is the industry and how much can a company make in one year? (Both revenue, and profit are important)? - Basic Industry Information
 - How good is the team and how fast can they move? - Team Report
 - How much money are they asking for? and is it a fair price? - Valuation Report
 
-<<<<<<< HEAD
-Current fields
 
-```json
-{
-  "industry_details_and_forecast": "Your detailed analysis of the industry and forecasts for the project. Make sure it is as per the guidelines provided.",
-  "total_addressable_market": "Total addressable market",
-  "serviceable_addressable_market": "Serviceable addressable market",
-  "serviceable_obtainable_market": "Serviceable obtainable market"
-}
-```
 
-For Industry Information, we need to add the following fields:
-
-```json
-{
-  "sectorDetails": {
-    "basicInfo": "Your detailed analysis of the sector/industry.",
-    "growthRate": "Growth rate of the sector/industry"
-  },
-  "sub_sector_details": {
-    "basicInfo": "Your detailed analysis of the sub-sector.",
-    "growthRate": "Growth rate of the sub-sector"
-  },
-  "total_addressable_market": {
-    "details": "Total addressable market",
-    "calculation logic": "How Calculation of the total addressable market was done"
-  },
-  "serviceable_addressable_market": {
-    "details": "Serviceable addressable market",
-    "calculation logic": "How Calculation of the serviceable addressable market was done"
-  },
-  "serviceable_obtainable_market": {
-    "details": "Serviceable obtainable market",
-    "calculation logic": "How Calculation of the serviceable obtainable market was done"
-  },
-  "profitMargins": {
-    "details": "Profitability of the sector/industry",
-    "calculation logic": "How Calculation of the profitability was done"
-  }
-}
-```
-=======
 
 Current fields
 ```json
@@ -106,9 +54,6 @@
 }
 ```
 
-
-
->>>>>>> 4aa14a1e
 
 ## Pull/Push agent-status.json to s3 using tool
 
