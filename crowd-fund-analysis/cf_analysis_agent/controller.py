--- conflicted
+++ resolved
@@ -56,85 +56,17 @@
     Replaces manual report execution with parent graph invocation.
     """
     report_type = project_details["report_type"]
-<<<<<<< HEAD
-=======
-    model = project_details["model"]
-
-    app_map = {
-        "general_info": general_info_app,
-        "team_info": team_info_app,
-        "financial_review": financial_review_app,
-        "red_flags": red_flags_app,
-        "green_flags": green_flags_app,
-        "relevant_links": relevant_links_app,
-    }
-
-    final_key_map = {
-        "general_info": "projectGeneralInfo",
-        "team_info": "teamInfo",
-        "financial_review": "finalFinancialReport",
-        "red_flags": "finalRedFlagsReport",
-        "green_flags": "finalGreenFlagsReport",
-        "relevant_links": "relevantLinks",
-    }
-
-    input_data = {
-        "general_info": {
-            "id": id,
-            "messages": [("user", f"Please gather the project's general info using {model}.")],
-            "project_urls": [crowdfunding_link, website_url],
-            "output_file": f"{id}/general_info.md",
-            "model": model
-        },
-        "team_info": {
-            "id": id,
-            "messages": [("user", crowdfunding_link)],
-            "output_file": f"{id}/team_info.md",
-            "model": model
-        },
-        "red_flags": {
-            "id": id,
-            "messages": [("user", f"Scrape and analyze red flags using {model}.")],
-            "project_urls": [crowdfunding_link, website_url],
-            "output_file": f"{id}/red_flags.md",
-            "model": model
-        },
-        "green_flags": {
-            "id": id,
-            "messages": [("user", f"Scrape and analyze green flags using {model}.")],
-            "project_urls": [crowdfunding_link, website_url],
-            "output_file": f"{id}/green_flags.md",
-            "model": model
-        },
-        "financial_review": {
-            "id": id,
-            "messages": [("user", latest_sec_filing_link)],
-            "secUrl": latest_sec_filing_link,
-            "scraped_content": [],
-            "project_urls": [crowdfunding_link, website_url] + additional_links,
-            "output_file": f"{id}/financial_review.md",
-            "model": model
-        },
-        "relevant_links": {
-            "id": id,
-            "messages": [("user", f"Find more links about this startup using {model}.")],
-            "project_urls": [crowdfunding_link],
-            "output_file": f"{id}/relevant_links.md",
-            "model": model
-        },
-    }
->>>>>>> fdf4a068
 
     if report_type:
         # Run a single report
         await parent_graph.invoke({
-            "report": report_type,  
+            "report": report_type,
             **project_details
         })
     else:
         # Run all reports
         await parent_graph.invoke({
-            "report": "all",  
+            "report": "all",
             **project_details
         })
 
